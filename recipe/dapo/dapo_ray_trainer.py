--- conflicted
+++ resolved
@@ -16,11 +16,8 @@
 This trainer supports model-agonistic model initialization with huggingface
 """
 
-<<<<<<< HEAD
 import random
-=======
 import os
->>>>>>> 83aebcc1
 import uuid
 from collections import defaultdict
 from copy import deepcopy
