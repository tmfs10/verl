--- conflicted
+++ resolved
@@ -408,11 +408,7 @@
 
 
 def process_validation_metrics(
-<<<<<<< HEAD
     data_sources: list[str], sample_inputs: list[str], infos_dict: dict[str, list[Any]], seed: int = 42, multiple_pass_at_k: bool = False
-=======
-    data_sources: list[str], sample_uids: list[str], infos_dict: dict[str, list[Any]], seed: int = 42
->>>>>>> 83aebcc1
 ) -> dict[str, dict[str, dict[str, float]]]:
     """
     Process validation metrics into a structured format with statistical analysis.
